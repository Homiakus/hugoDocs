---
title: Authors
linktitle: Authors
description:
date: 2016-08-22
publishdate: 2017-03-12
lastmod: 2017-03-12
keywords: [authors]
categories: ["content management"]
menu:
  docs:
    parent: "content-management"
    weight: 55
weight: 55	#rem
draft: true
aliases: [/content/archetypes/]
toc: true
comments: Before this page is published, need to also update both site- and page-level variables documentation.
---



Larger sites often have multiple content authors. Hugo provides standardized author profiles to organize relationships between content and content creators for sites operating under a distributed authorship model.

## Author Profiles

You can create a profile containing metadata for each author on your website. These profiles have to be saved under `data/_authors/`. The filename of the profile will later be used as an identifier. This way Hugo can associate content with one or multiple authors. An author's profile can be defined in the JSON, YAML, or TOML format.

### Example: Author Profile

Let's suppose Alice Allison is a blogger. A simple unique identifier would be `alice`. Now, we have to create a file called `alice.toml` in the `data/_authors/` directory. The following example is the standardized template written in TOML:

{{< code  file="data/_authors/alice.toml" >}}
givenName      = "Alice"   # or firstName as alias
familyName     = "Allison" # or lastName as alias
displayName    = "Alice Allison"
thumbnail      = "static/authors/alice-thumb.jpg"
image          = "static/authors/alice-full.jpg"
shortBio       = "My name is Alice and I'm a blogger."
bio            = "My name is Alice and I'm a blogger... some other stuff"
email          = "alice.allison@email.com"
weight         = 10

[social]
    facebook   = "alice.allison"
    twitter    = "alice"
    website    = "www.example.com"

[params]
    random     = "whatever you want"
{{< /code >}}

All variables are optional but it's advised to fill all important ones (e.g. names and biography) because themes can vary in their usage.

You can store files for the `thumbnail` and `image` attributes in the `static` folder. Then add the path to the photos relative to `static`; e.g., `/static/path/to/thumbnail.jpg`.

`weight` allows you to define the order of an author in an `.Authors` list and can be accessed on list or via the `.Site.Authors` variable.

The `social` section contains all the links to the social network accounts of an author. Hugo is able to generate the account links for the most popular social networks automatically. This way, you only have to enter your username. You can find a list of all supported social networks [here](#linking-social-network-accounts-automatically). All other variables, like `website` in the example above remain untouched.

The `params` section can contain arbitrary data much like the same-named section in the config file. What it contains is up to you.

## Associate Content Through Identifiers

Earlier it was mentioned that content can be associated with an author through their corresponding identifier. In our case, blogger Alice has the identifier `alice`. In the front matter of a content file, you can create a list of identifiers and assign it to the `authors` variable. Here are examples for `alice` using YAML and TOML, respectively.

```
---
title: Why Hugo is so Awesome
date: 2016-08-22T14:27:502:00
authors: ["alice"]
---

Nothing to read here. Move along...
```

```
+++
title = Why Hugo is so Awesome
date = "2016-08-22T14:27:502:00"
authors: ["alice"]
+++

Nothing to read here. Move along...
```

Future authors who might work on this blog post can append their identifiers to the `authors` array in the front matter as well.

## Work with Templates

After a successful setup it's time to give some credit to the authors by showing them on the website. Within the templates Hugo provides a list of the author's profiles if they are listed in the `authors` variable within the front matter.

The list is accessible via the `.Authors` template variable. Printing all authors of a the blog post is straight forward:

```
{{ range .Authors }}
    {{ .DisplayName }}
{{ end }}
=> Alice Allison
```

Even if there are co-authors you may only want to show the main author. For this case you can use the `.Author` template variable **(note the singular form)**. The template variable contains the profile of the author that is first listed with his identifier in the front matter.

{{% note %}}
You can find a list of all template variables to access the profile information in [Author Variables](/variables/authors/).
{{% /note %}}

### Link Social Network Accounts

As aforementioned, Hugo is able to generate links to profiles of the most popular social networks. The following social networks with their corrersponding identifiers are supported:  `github`, `facebook`, `twitter`, `pinterest`, `instagram`, `youtube` and `linkedin`.

<<<<<<< HEAD
This is can be done with the `.Social.URL` function. Its only parameter is the name of the social network as they are defined in the profile (e.g. `facebook`). Custom variables like `website` remain as they are.
=======
This is can be done with the `.Social.URL` function. Its only parameter is the name of the social network as they are defined in the profile (e.g. `facebook`, `twitter`). Custom variables like `website` remain as they are.
>>>>>>> 540aeddc

Most articles feature a small section with information about the author at the end. Let's create one containing the author's name, a thumbnail, a (summarized) biography and links to all social networks:

{{< code file="layouts/partials/author-info.html" download="author-info.html" >}}
{{ with .Author }}
    <h3>{{ .DisplayName }}</h3>
    <img src="{{ .Thumbnail | absURL }}" alt="{{ .DisplayName }}">
    <p>{{ .ShortBio }}</p>
    <ul>
    {{ range $network, $username := .Social }}
        <li><a href="{{ $.Author.Social.URL $network }}">{{ $network }}</a></li>
    {{ end }}
    </ul>
{{ end }}
{{< /code >}}

## Who Published What?

That question can be answered with a list of all authors and another list containing all articles that they each have written. Now we have to translate this idea into templates. The [taxonomy][] feature allows us to logically group content based on information that they have in common; e.g. a tag or a category. Well, many articles share the same author, so this should sound familiar, right?

In order to let Hugo know that we want to group content based on their author, we have to create a new taxonomy called `author` (the name corresponds to the variable in the front matter). Here is the snippet in a `config.yaml` and `config.toml`, respectively:

```
taxonomies:
    author: authors
```

```
[taxonomies]
    author = "authors"
```


### List All Authors

In the next step we can create a template to list all authors of your website. Later, the list can be accessed at `www.example.com/authors/`. Create a new template in the `layouts/taxonomy/` directory called `authors.term.html`. This template will be exclusively used for this taxonomy.

{{< code file="layouts/taxonomy/author.term.html" download="author.term.html" >}}
<ul>
{{ range $author, $v := .Data.Terms }}
    {{ $profile := $.Authors.Get $author }}
    <li>
        <a href="{{ printf "%s/%s/" $.Data.Plural $author | absURL }}">
            {{ $profile.DisplayName }} - {{ $profile.ShortBio }}
        </a>
    </li>
{{ end }}
</ul>
{{< /code >}}

`.Data.Terms` contains the identifiers of all authors and we can range over it to create a list with all author names. The `$profile` variable gives us access to the profile of the current author. This allows you to generate a nice info box with a thumbnail, a biography and social media links, like at the [end of a blog post](#linking-social-network-accounts-automatically).

### List Each Author's Publications

Last but not least, we have to create the second list that contains all publications of an author. Each list will be shown in its own page and can be accessed at `www.example.com/authors/<IDENTIFIER>`. Replace `<IDENTIFIER>` with a valid author identifier like `alice`.

The layout for this page can be defined in the template `layouts/taxonomy/author.html`.

{{< code file="layouts/taxonomy/author.html" download="author.html" >}}
{{ range .Pages }}
    <h2><a href="{{ .Permalink }}">{{ .Title }}</a></h2>
    <span>written by {{ .Author.DisplayName }}</span>
    {{ .Summary }}
{{ end }}
{{< /code >}}

The example above generates a simple list of all posts written by a single author. Inside the loop you've access to the complete set of [page variables][pagevars]. Therefore, you can add additional information about the current posts like the publishing date or the tags.

With a lot of content this list can quickly become very long. Consider to use the [pagination][] feature. It splits the list into smaller chunks and spreads them over multiple pages.

[pagevars]: /variables/page/
[pagination]: /templates/pagination/<|MERGE_RESOLUTION|>--- conflicted
+++ resolved
@@ -109,11 +109,7 @@
 
 As aforementioned, Hugo is able to generate links to profiles of the most popular social networks. The following social networks with their corrersponding identifiers are supported:  `github`, `facebook`, `twitter`, `pinterest`, `instagram`, `youtube` and `linkedin`.
 
-<<<<<<< HEAD
-This is can be done with the `.Social.URL` function. Its only parameter is the name of the social network as they are defined in the profile (e.g. `facebook`). Custom variables like `website` remain as they are.
-=======
 This is can be done with the `.Social.URL` function. Its only parameter is the name of the social network as they are defined in the profile (e.g. `facebook`, `twitter`). Custom variables like `website` remain as they are.
->>>>>>> 540aeddc
 
 Most articles feature a small section with information about the author at the end. Let's create one containing the author's name, a thumbnail, a (summarized) biography and links to all social networks:
 
