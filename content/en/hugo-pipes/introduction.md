---
title: Hugo Pipes Introduction
linkTitle: Hugo Pipes
description: Hugo Pipes is Hugo's asset processing set of functions.
date: 2018-07-14
publishdate: 2018-07-14
categories: [asset management]
keywords: []
menu:
  docs:
    parent: "pipes"
    weight: 20
weight: 01
sections_weight: 01
draft: false
toc: true
aliases: [/assets/]
---

## Find Resources in /assets

This is about the global Resources mounted inside `/assets`. For the `.Page` scoped Resources, see [Page Resources](/content-management/page-resources/).

Note that you can mount any directory into Hugo's virtual `assets` folder using the [Mount Configuration](/hugo-modules/configuration/#module-config-mounts).

| Function  | Description |
| ------------- | ------------- |
| `resources.Get`  | Get locates the filename given in Hugo's assets filesystem and creates a `Resource` object that can be used for further transformations. See [Get Resource with resources.Get and resources.GetRemote](#get-resource-with-resourcesget-and-resourcesgetremote).  |
| `resources.GetRemote`  | Same as `Get`, but it accepts remote URLs. See [Get Resource with resources.Get and resources.GetRemote](#get-resource-with-resourcesget-and-resourcesgetremote).|
| `resources.GetMatch`  | `GetMatch` finds the first Resource matching the given pattern, or nil if none found. See Match for a more complete explanation about the rules used. |
| `resources.Match`  | `Match` gets all resources matching the given base path prefix, e.g "*.png" will match all png files. The "*" does not match path delimiters (/), so if you organize your resources in sub-folders, you need to be explicit about it, e.g.: "images/*.png". To match any PNG image anywhere in the bundle you can do "\*\*.png", and to match all PNG images below the images folder, use "images/\*\*.jpg". The matching is case insensitive. Match matches by using the files name with path relative to the file system root with Unix style slashes (/) and no leading slash, e.g. "images/logo.png". See https://github.com/gobwas/glob for the full rules set.|

See the [GoDoc Page](https://pkg.go.dev/github.com/gohugoio/hugo@v0.93.1/tpl/resources) for the `resources` package for an up to date overview of all template functions in this namespace.

## Get Resource with resources.Get and resources.GetRemote

In order to process an asset with Hugo Pipes, it must be retrieved as a `Resource` using `resources.Get` or `resources.GetRemote`.

With `resources.Get`, the first argument is a local path relative to the `assets` directory/directories:

```go-html-template
{{ $local := resources.Get "sass/main.scss" }}
```

With `resources.GetRemote`, the first argument is a remote URL:

```go-html-template
{{ $remote := resources.GetRemote "https://www.example.com/styles.scss" }}
```

`resources.Get` and `resources.GetRemote` return `nil` if the resource is not found.

<<<<<<< HEAD
{{< new-in "0.110.0" >}} You can get information about the HTTP Response using `.Data` in the returned `Resource`. This is especially useful for HEAD request without any body. The Data object contains:

StatusCode
: The HTTP status code, e.g. 200
Status
: The HTTP status text, e.g. "200 OK"
TransferEncoding
: The transfer encoding, e.g. "chunked"
ContentLength
: The content length, e.g. 1234
ContentType
: The content type, e.g. "text/html"


## Copy a Resource

{{< new-in "0.100.0" >}}

`resources.Copy` allows you to copy almost any Hugo `Resource` (the one exception is the `Page`), possibly most useful for renaming things:

```go-html-template
{{ $resized := $image.Resize "400x400" |  resources.Copy "images/mynewname.jpg" }}
<img src="{{ $resized.RelPermalink }}">
```
=======
>>>>>>> 1214f6ff

### Caching

By default, Hugo calculates a cache key based on the `URL` and the `options` (e.g. headers) given.

{{< new-in "0.97.0" >}} You can override this by setting a `key` in the options map. This can be used to get more fine grained control over how often a remote resource is fetched, e.g.:


```go-html-template
{{ $cacheKey := print $url (now.Format "2006-01-02") }}
{{ $resource := resource.GetRemote $url (dict "key" $cacheKey) }}
```

### Error Handling

The return value from `resources.GetRemote` includes an `.Err` method that will return an error if the call failed. If you want to just log any error as a `WARNING` you can use a construct similar to the one below.

```go-html-template
{{ with resources.GetRemote "https://gohugo.io/images/gohugoio-card-1.png" }}
  {{ with .Err }}
    {{ warnf "%s" . }}
  {{ else }}
    <img src="{{ .RelPermalink }}" width="{{ .Width }}" height="{{ .Height }}" alt="">
  {{ end }}
{{ end }}
```

Note that if you do not handle `.Err` yourself, Hugo will fail the build the first time you start using the `Resource` object.

### Remote Options

When fetching a remote `Resource`, `resources.GetRemote` takes an optional options map as the last argument, e.g.:

```go-html-template
{{ $resource := resources.GetRemote "https://example.org/api" (dict "headers" (dict "Authorization" "Bearer abcd"))  }}
```

If you need multiple values for the same header key, use a slice:

```go-html-template
{{ $resource := resources.GetRemote "https://example.org/api"  (dict "headers" (dict "X-List" (slice "a" "b" "c")))  }}
```

You can also change the request method and set the request body:

```go-html-template
{{ $postResponse := resources.GetRemote "https://example.org/api"  (dict 
    "method" "post"
    "body" `{"complete": true}` 
    "headers" (dict 
        "Content-Type" "application/json"
    )
)}}
```

### Caching of Remote Resources

Remote resources fetched with `resources.GetRemote` will be cached on disk. See [Configure File Caches](/getting-started/configuration/#configure-file-caches) for details.


## Copy a Resource

{{< new-in "0.100.0" >}}

`resources.Copy` allows you to copy almost any Hugo `Resource` (the one exception is the `Page`), possibly most useful for renaming things:

```go-html-template
{{ $resized := $image.Resize "400x400" |  resources.Copy "images/mynewname.jpg" }}
<img src="{{ $resized.RelPermalink }}">
```

## Asset directory

Asset files must be stored in the asset directory. This is `/assets` by default, but can be configured via the configuration file's `assetDir` key.

### Asset Publishing

Hugo publishes assets to the `publishDir` (typically `public`) when you invoke `.Permalink`, `.RelPermalink`, or `.Publish`. You can use `.Content` to inline the asset.

## Go Pipes

For improved readability, the Hugo Pipes examples of this documentation will be written using [Go Pipes](/templates/introduction/#pipes):

```go-html-template
{{ $style := resources.Get "sass/main.scss" | resources.ToCSS | resources.Minify | resources.Fingerprint }}
<link rel="stylesheet" href="{{ $style.Permalink }}">
```

## Method aliases

Each Hugo Pipes `resources` transformation method uses a __camelCased__ alias (`toCSS` for `resources.ToCSS`).
Non-transformation methods deprived of such aliases are `resources.Get`, `resources.FromString`, `resources.ExecuteAsTemplate` and `resources.Concat`.

The example above can therefore also be written as follows:

```go-html-template
{{ $style := resources.Get "sass/main.scss" | toCSS | minify | fingerprint }}
<link rel="stylesheet" href="{{ $style.Permalink }}">
```

## Caching

Hugo Pipes invocations are cached based on the entire *pipe chain*.

An example of a pipe chain is:

```go-html-template
{{ $mainJs := resources.Get "js/main.js" | js.Build "main.js" | minify | fingerprint }}
```

The pipe chain is only invoked the first time it is encountered in a site build, and results are otherwise loaded from cache. As such, Hugo Pipes can be used in templates which are executed thousands or millions of times without negatively impacting the build performance.<|MERGE_RESOLUTION|>--- conflicted
+++ resolved
@@ -50,7 +50,6 @@
 
 `resources.Get` and `resources.GetRemote` return `nil` if the resource is not found.
 
-<<<<<<< HEAD
 {{< new-in "0.110.0" >}} You can get information about the HTTP Response using `.Data` in the returned `Resource`. This is especially useful for HEAD request without any body. The Data object contains:
 
 StatusCode
@@ -75,8 +74,6 @@
 {{ $resized := $image.Resize "400x400" |  resources.Copy "images/mynewname.jpg" }}
 <img src="{{ $resized.RelPermalink }}">
 ```
-=======
->>>>>>> 1214f6ff
 
 ### Caching
 
