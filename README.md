--- conflicted
+++ resolved
@@ -1,19 +1,3 @@
-<<<<<<< HEAD
-<img src="https://raw.githubusercontent.com/gohugoio/gohugoioTheme/master/static/images/hugo-logo-wide.svg?sanitize=true" alt="Hugo" width="565">
-
-A Fast and Flexible Static Site Generator built with love by [bep](https://github.com/bep), [spf13](http://spf13.com/) and [friends](https://github.com/gohugoio/hugo/graphs/contributors) in [Go][].
-
-[Website](https://gohugo.io) |
-[Forum](https://discourse.gohugo.io) |
-[Documentation](https://gohugo.io/getting-started/) |
-[Installation Guide](https://gohugo.io/getting-started/installing/) |
-[Contribution Guide](CONTRIBUTING.md) |
-[Twitter](https://twitter.com/gohugoio)
-
-[![GoDoc](https://godoc.org/github.com/gohugoio/hugo?status.svg)](https://godoc.org/github.com/gohugoio/hugo)
-[![Linux and macOS Build Status](https://api.travis-ci.org/gohugoio/hugo.svg?branch=master&label=Windows+and+Linux+and+macOS+build "Windows, Linux and macOS Build Status")](https://travis-ci.org/gohugoio/hugo)
-[![Go Report Card](https://goreportcard.com/badge/github.com/gohugoio/hugo)](https://goreportcard.com/report/github.com/gohugoio/hugo)
-=======
 [![Netlify Status](https://api.netlify.com/api/v1/badges/e0dbbfc7-34f1-4393-a679-c16e80162705/deploy-status)](https://app.netlify.com/sites/gohugoio/deploys)
 [![PRs Welcome](https://img.shields.io/badge/PRs-welcome-brightgreen.svg?style=flat-square)](https://gohugo.io/contribute/documentation/)
 
@@ -22,97 +6,21 @@
 Documentation site for [Hugo](https://github.com/gohugoio/hugo), the very fast and flexible static site generator built with love in Go.
 
 ## Contributing
->>>>>>> fdea5430
 
 We welcome contributions to Hugo of any kind including documentation, suggestions, bug reports, pull requests etc. Also check out our [contribution guide](https://gohugo.io/contribute/documentation/). We would love to hear from you. 
 
-<<<<<<< HEAD
-Hugo is a static HTML and CSS website generator written in [Go][].
-It is optimized for speed, ease of use, and configurability.
-Hugo takes a directory with content and templates and renders them into a full HTML website.
-
-Hugo relies on Markdown files with front matter for metadata, and you can run Hugo from any directory.
-This works well for shared hosts and other systems where you don’t have a privileged account.
-=======
 Note that this repository contains solely the documentation for Hugo. For contributions that aren't documentation-related please refer to the [hugo](https://github.com/gohugoio/hugo) repository. 
 
 *Pull requests shall **only** contain changes to the actual documentation. However, changes on the code base of Hugo **and** the documentation shall be a single, atomic pull request in the [hugo](https://github.com/gohugoio/hugo) repository.*
->>>>>>> fdea5430
 
 Spelling fixes are most welcomed, and if you want to contribute longer sections to the documentation, it would be great if you had these in mind when writing:
 
-<<<<<<< HEAD
-Hugo is designed to work well for any kind of website including blogs, tumbles, and docs.
-=======
 * Short is good. People go to the library to read novels. If there is more than one way to _do a thing_ in Hugo, describe the current _best practice_ (avoid "… but you can also do …" and "… in older versions of Hugo you had to …".
 * For examples, try to find short snippets that teaches people about the concept. If the example is also useful as-is (copy and paste), then great, but don't list long and similar examples just so people can use them on their sites.
 * Hugo has users from all over the world, so an easy to understand and [simple English](https://simple.wikipedia.org/wiki/Basic_English) is good.
->>>>>>> fdea5430
 
 ## Branches
 
-<<<<<<< HEAD
-Currently, we provide pre-built Hugo binaries for Windows, Linux, FreeBSD, NetBSD, DragonFly BSD, Open BSD, macOS (Darwin), and [Android](https://gist.github.com/bep/a0d8a26cf6b4f8bc992729b8e50b480b) for x64, i386 and ARM architectures.
-
-Hugo may also be compiled from source wherever the Go compiler tool chain can run, e.g. for other operating systems including Plan 9 and Solaris.
-
-**Complete documentation is available at [Hugo Documentation](https://gohugo.io/getting-started/).**
-
-## Choose How to Install
-
-If you want to use Hugo as your site generator, simply install the Hugo binaries.
-The Hugo binaries have no external dependencies.
-
-To contribute to the Hugo source code or documentation, you should [fork the Hugo GitHub project](https://github.com/gohugoio/hugo#fork-destination-box) and clone it to your local machine.
-
-Finally, you can install the Hugo source code with `go`, build the binaries yourself, and run Hugo that way.
-Building the binaries is an easy task for an experienced `go` getter.
-
-### Install Hugo as Your Site Generator (Binary Install)
-
-Use the [installation instructions in the Hugo documentation](https://gohugo.io/getting-started/installing/).
-
-### Build and Install the Binaries from Source (Advanced Install)
-
-#### Prerequisite Tools
-
-* [Git](https://git-scm.com/)
-* [Go (at least Go 1.11)](https://golang.org/dl/)
-
-#### Fetch from GitHub
-
-Since Hugo 0.48, Hugo uses the Go Modules support built into Go 1.11 to build. The easiest is to clone Hugo in a directory outside of `GOPATH`, as in the following example:
-
-```bash
-mkdir $HOME/src
-cd $HOME/src
-git clone https://github.com/gohugoio/hugo.git
-cd hugo
-go install
-```
-
-**If you are a Windows user, substitute the `$HOME` environment variable above with `%USERPROFILE%`.**
-	
-## The Hugo Documentation
-
-The Hugo documentation now lives in its own repository, see https://github.com/gohugoio/hugoDocs. But we do keep a version of that documentation as a `git subtree` in this repository. To build the sub folder `/docs` as a Hugo site, you need to clone this repo:
-
-```bash
-git clone git@github.com:gohugoio/hugo.git
-```
-## Contributing to Hugo
-
-For a complete guide to contributing to Hugo, see the [Contribution Guide](CONTRIBUTING.md).
-
-We welcome contributions to Hugo of any kind including documentation, themes,
-organization, tutorials, blog posts, bug reports, issues, feature requests,
-feature implementations, pull requests, answering questions on the forum,
-helping to manage issues, etc.
-
-The Hugo community and maintainers are [very active](https://github.com/gohugoio/hugo/pulse/monthly) and helpful, and the project benefits greatly from this activity.
-
-### Asking Support Questions
-=======
 * The `master` branch is where the site is automatically built from, and is the place to put changes relevant to the current Hugo version.
 * The `next` branch is where we store changes that is related to the next Hugo release. This can be previewed here: https://next--gohugoio.netlify.com/
 
@@ -125,104 +33,9 @@
 ```
 
 Also note that the documentation version for a given version of Hugo can also be found in the `/docs` sub-folder of the [Hugo source repository](https://github.com/gohugoio/hugo).
->>>>>>> fdea5430
 
 Then to view the docs in your browser, run Hugo and open up the link:
 
-<<<<<<< HEAD
-### Reporting Issues
-
-If you believe you have found a defect in Hugo or its documentation, use
-the GitHub issue tracker to report the problem to the Hugo maintainers.
-If you're not sure if it's a bug or not, start by asking in the [discussion forum](https://discourse.gohugo.io).
-When reporting the issue, please provide the version of Hugo in use (`hugo version`).
-
-### Submitting Patches
-
-The Hugo project welcomes all contributors and contributions regardless of skill or experience level.
-If you are interested in helping with the project, we will help you with your contribution.
-Hugo is a very active project with many contributions happening daily.
-
-Because we want to create the best possible product for our users and the best contribution experience for our developers,
-we have a set of guidelines which ensure that all contributions are acceptable.
-The guidelines are not intended as a filter or barrier to participation.
-If you are unfamiliar with the contribution process, the Hugo team will help you and teach you how to bring your contribution in accordance with the guidelines.
-
-For a complete guide to contributing code to Hugo, see the [Contribution Guide](CONTRIBUTING.md).
-
-[![Analytics](https://ga-beacon.appspot.com/UA-7131036-6/hugo/readme)](https://github.com/igrigorik/ga-beacon)
-
-[Go]: https://golang.org/
-[Hugo Documentation]: https://gohugo.io/overview/introduction/
-
-## Dependencies
-
-Hugo stands on the shoulder of many great open source libraries, in lexical order:
-
- | Dependency  | License |
- | :------------- | :------------- |
- | [github.com/BurntSushi/locker](https://github.com/BurntSushi/locker) | The Unlicense |
- | [github.com/BurntSushi/toml](https://github.com/BurntSushi/toml) | MIT License |
- | [github.com/PuerkitoBio/purell](https://github.com/PuerkitoBio/purell) | BSD 3-Clause "New" or "Revised" License |
- | [github.com/PuerkitoBio/urlesc](https://github.com/PuerkitoBio/urlesc) | BSD 3-Clause "New" or "Revised" License |
- | [github.com/alecthomas/chroma](https://github.com/alecthomas/chroma) |  MIT License |
- | [github.com/bep/debounce](https://github.com/bep/debounce) |    MIT License |
- | [github.com/bep/gitmap](https://github.com/bep/gitmap) |  MIT License |
- | [github.com/bep/go-tocss](https://github.com/bep/go-tocss) | MIT License |
- | [github.com/niklasfasching/go-org](https://github.com/niklasfasching/go-org) | MIT License |
- | [github.com/cpuguy83/go-md2man](https://github.com/cpuguy83/go-md2man) | MIT License |
- | [github.com/danwakefield/fnmatch](https://github.com/danwakefield/fnmatch) | BSD 2-Clause "Simplified" License |
- | [github.com/disintegration/imaging](https://github.com/disintegration/imaging) |  MIT License |
- | [github.com/dlclark/regexp2](https://github.com/dlclark/regexp2) | MIT License |
- | [github.com/eknkc/amber](https://github.com/eknkc/amber) | MIT License |
- | [github.com/fsnotify/fsnotify](https://github.com/fsnotify/fsnotify) |  BSD 3-Clause "New" or "Revised" License |
- | [github.com/gobwas/glob](https://github.com/gobwas/glob) | MIT License |
- | [github.com/gorilla/websocket](https://github.com/gorilla/websocket) |  BSD 2-Clause "Simplified" License |
- | [github.com/hashicorp/go-immutable-radix](https://github.com/hashicorp/go-immutable-radix) | Mozilla Public License 2.0 |
- | [github.com/hashicorp/golang-lru](https://github.com/hashicorp/golang-lru) | Mozilla Public License 2.0 |
- | [github.com/hashicorp/hcl](https://github.com/hashicorp/hcl) |   Mozilla Public License 2.0 |
- | [github.com/jdkato/prose](https://github.com/jdkato/prose) |    MIT License |
- | [github.com/kyokomi/emoji](https://github.com/kyokomi/emoji) |   MIT License |
- | [github.com/magiconair/properties](https://github.com/magiconair/properties) | BSD 2-Clause "Simplified" License |
- | [github.com/markbates/inflect](https://github.com/markbates/inflect) |  MIT License |
- | [github.com/mattn/go-isatty](https://github.com/mattn/go-isatty) | MIT License |
- | [github.com/mattn/go-runewidth](https://github.com/mattn/go-runewidth) | MIT License |
- | [github.com/miekg/mmark](https://github.com/miekg/mmark) | Simplified BSD License |
- | [github.com/mitchellh/hashstructure](https://github.com/mitchellh/hashstructure) | MIT License |
- | [github.com/mitchellh/mapstructure](https://github.com/mitchellh/mapstructure) | MIT License |
- | [github.com/muesli/smartcrop](https://github.com/muesli/smartcrop) |   MIT License |
- | [github.com/nicksnyder/go-i18n](https://github.com/nicksnyder/go-i18n) | MIT License |
- | [github.com/olekukonko/tablewriter](https://github.com/olekukonko/tablewriter) | MIT License |
- | [github.com/pelletier/go-toml](https://github.com/pelletier/go-toml) |  MIT License |
- | [github.com/pkg/errors](https://github.com/pkg/errors) |  BSD 2-Clause "Simplified" License |
- | [github.com/russross/blackfriday](https://github.com/russross/blackfriday)  | Simplified BSD License |
- | [github.com/shurcooL/sanitized_anchor_name](https://github.com/shurcooL/sanitized_anchor_name) | MIT License |
- | [github.com/spf13/afero](https://github.com/spf13/afero) | Apache License 2.0 |
- | [github.com/spf13/cast](https://github.com/spf13/cast) |  MIT License |
- | [github.com/spf13/cobra](https://github.com/spf13/cobra) | Apache License 2.0 |
- | [github.com/spf13/fsync](https://github.com/spf13/fsync) | MIT License |
- | [github.com/spf13/jwalterweatherman](https://github.com/spf13/jwalterweatherman) | MIT License |
- | [github.com/spf13/nitro](https://github.com/spf13/nitro) | Apache License 2.0 |
- | [github.com/spf13/pflag](https://github.com/spf13/pflag) | BSD 3-Clause "New" or "Revised" License |
- | [github.com/spf13/viper](https://github.com/spf13/viper) | MIT License |
- | [github.com/tdewolff/minify](https://github.com/tdewolff/minify) | MIT License |
- | [github.com/tdewolff/parse](https://github.com/tdewolff/parse) | MIT License |
- | [github.com/wellington/go-libsass](https://github.com/wellington/go-libsass) | Apache License 2.0 |
- | [github.com/yosssi/ace](https://github.com/yosssi/ace) |  MIT License |
- | [golang.org/x/image](https://golang.org/x/image) | BSD 3-Clause "New" or "Revised" License |
- | [golang.org/x/net](https://golang.org/x/net) | BSD 3-Clause "New" or "Revised" License |
- | [golang.org/x/sync](https://golang.org/x/sync) | BSD 3-Clause "New" or "Revised" License |
- | [golang.org/x/sys](https://golang.org/x/sys) | BSD 3-Clause "New" or "Revised" License |
- | [golang.org/x/text](https://golang.org/x/text) | BSD 3-Clause "New" or "Revised" License
- | [gopkg.in/yaml.v2](https://gopkg.in/yaml.v2) |    Apache License 2.0 |
-
-  
- 
-  
- 
- 
- 
-=======
 ```bash
 ▶ hugo server
 
@@ -232,5 +45,4 @@
 Serving pages from memory
 Web Server is available at http://localhost:1313/ (bind address 127.0.0.1)
 Press Ctrl+C to stop
-```
->>>>>>> fdea5430
+```