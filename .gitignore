<<<<<<< HEAD
hugo
docs/public*
/.idea
hugo.exe
*.test
*.prof
nohup.out
cover.out
*.swp
*.swo
.DS_Store
*~
vendor/*/
*.bench
coverage*.out

GoBuilds
dist
=======
/.idea
/public
>>>>>>> f887bd7b
<|MERGE_RESOLUTION|>--- conflicted
+++ resolved
@@ -1,23 +1,2 @@
-<<<<<<< HEAD
-hugo
-docs/public*
 /.idea
-hugo.exe
-*.test
-*.prof
-nohup.out
-cover.out
-*.swp
-*.swo
-.DS_Store
-*~
-vendor/*/
-*.bench
-coverage*.out
-
-GoBuilds
-dist
-=======
-/.idea
-/public
->>>>>>> f887bd7b
+/public